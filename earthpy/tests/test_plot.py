"""Tests for the plot module"""

import numpy as np
import pytest
<<<<<<< HEAD
import earthpy.plot as ep
=======
>>>>>>> fc03e8f4
import matplotlib.pyplot as plt
import earthpy.plot as ep

plt.show = lambda: None


@pytest.fixture
def image_array_2bands():
    return np.random.randint(10, size=(2, 4, 5))


@pytest.fixture
def one_band_3dims():
    return np.random.randint(10, size=(1, 4, 5))


""" plot_bands tests """


def test_arr_parameter():
    """Raise an AttributeError if an array is not provided."""
    with pytest.raises(AttributeError):
        ep.plot_bands(arr=(1, 2))


def test_num_titles(image_array_2bands):
    """Test the number of titles.

    If a user provides two titles for a single band array, the function
    should raise an error OR if the title list is a different length than
    the array it should also raise an errors.
    """
    single_band = image_array_2bands[0]

    with pytest.raises(ValueError):
        ep.plot_bands(arr=single_band, title=["Title1", "Title2"])
    with pytest.raises(ValueError):
        ep.plot_bands(
            arr=image_array_2bands, title=["Title1", "Title2", "Title3"]
        )


def test_num_axes(image_array_2bands):
    """Test the number of axes.

<<<<<<< HEAD
=======
    If provided with a 2 band array, plot_bands should return 3 axes.
    """
>>>>>>> fc03e8f4
    f, ax = ep.plot_bands(image_array_2bands)
    assert len(f.axes) == 3
    plt.close(f)


def test_two_plot_title(image_array_2bands):
    """Test that the default title is provided for a 2 band array plot."""

    f, ax = ep.plot_bands(image_array_2bands)
    ax = f.axes
    num_plts = image_array_2bands.shape[0]
    all_titles = [ax[i].get_title() for i in range(num_plts)]
    assert all_titles == ["Band 1", "Band 2"]
    plt.close(f)


def test_custom_plot_title(image_array_2bands):
<<<<<<< HEAD
    """Test that the custom title is applied for a 2 band array plot"""

=======
    """Test that the custom title is applied for a 2 band array plot."""
>>>>>>> fc03e8f4
    f, ax = ep.plot_bands(image_array_2bands, title=["Red Band", "Green Band"])
    ax = f.axes
    num_plts = image_array_2bands.shape[0]
    all_titles = [ax[i].get_title() for i in range(num_plts)]
    assert all_titles == ["Red Band", "Green Band"]
    plt.close(f)


def test_single_band_3dims(one_band_3dims):
    """Test single band plot with three dimensions.

<<<<<<< HEAD
=======
    If you provide a single band array with 3 dimensions (shape[0]==1
    test that it still plots and only returns a single axis.
    """
>>>>>>> fc03e8f4
    f, ax = ep.plot_bands(one_band_3dims)
    arr = f.axes[0].get_images()[0].get_array()
    assert arr.ndim == 2
    assert len(f.axes[0].get_images()) == 1
    plt.close(f)


def test_single_band_2dims(one_band_3dims):
    """Test single band plot with two dimensions

    If you provide a single band array with 3 dimensions (shape[0] == 1)
    test that it still plots and only returns a single axis.
    """
    single_band_2dims = one_band_3dims[0]
    f, ax = ep.plot_bands(single_band_2dims)
    # Get array from mpl figure
    arr = f.axes[0].get_images()[0].get_array()
    assert arr.ndim == 2
    assert len(f.axes[0].get_images()) == 1
    plt.close(f)


""" Colorbar Tests """


def test_colorbar_height(basic_image):
    """Test that the colorbar ax height matches the image axis height."""
    f, ax = plt.subplots(figsize=(5, 5))
    im = ax.imshow(basic_image, cmap="RdYlGn")
    cb = ep.colorbar(im)
<<<<<<< HEAD

=======
>>>>>>> fc03e8f4
    assert cb.ax.get_position().height == im.axes.get_position().height
    plt.close(f)


def test_colorbar_raises_value_error():
    """Test that a non matbplotlib axis object raises an value error."""
    with pytest.raises(AttributeError, match="requires a matplotlib"):
<<<<<<< HEAD
        ep.colorbar(list())
=======
        ep.colorbar(list())


""" Hist tests """


def test_num_plot_titles_mismatch_hist(image_array_2bands):
    """Raise an error if the number of titles != number of bands."""
    with pytest.raises(ValueError, match="number of plot titles"):
        ep.hist(image_array_2bands, title=["One", "too", "many"])


def test_num_axes_hist(image_array_2bands, basic_image):
    """We expect one AxesSubplot object per band."""
    f_1, ax_1 = ep.hist(basic_image)
    assert len(f_1.axes) == 1
    f_2, ax_2 = ep.hist(image_array_2bands)
    assert len(f_2.axes) == 2


def test_single_hist_title(basic_image):
    """Test that custom titles work for one band hists."""
    custom_title = "Great hist"
    f, ax = ep.hist(basic_image, title=[custom_title])
    assert ax.get_title() == custom_title


def test_multiband_hist_title(image_array_2bands):
    """Test that custom titles work for multiband hists."""
    custom_titles = ["Title 1", "Title 2"]
    f, ax = ep.hist(image_array_2bands, title=custom_titles)
    num_plts = image_array_2bands.shape[0]
    assert [f.axes[i].get_title() for i in range(num_plts)] == custom_titles


def test_number_of_hist_bins(basic_image):
    """Test that the number of bins is customizable."""
    n_bins = [1, 10, 100]
    for n in n_bins:
        f, ax = ep.hist(basic_image, bins=n)
        assert n == len(ax.patches)


def test_hist_bbox(basic_image):
    """Test that the bbox dimensions are customizable."""
    f, ax = ep.hist(basic_image, figsize=(50, 3))
    bbox = str(f.__dict__.get("bbox_inches"))
    assert bbox == "Bbox(x0=0.0, y0=0.0, x1=50.0, y1=3.0)"


def test_hist_color_single_band(basic_image):
    """Check that the color argument works for single bands."""
    f, ax = ep.hist(basic_image, colors=["red"])
    facecolor = ax.patches[0].__dict__.get("_original_facecolor")
    assert np.array_equal(facecolor, np.array([1.0, 0.0, 0.0, 1.0]))


def test_hist_color_multi_band(image_array_2bands):
    """Test that multiple colors work for multiband images."""
    f, ax = ep.hist(image_array_2bands, colors=["red", "blue"])
    colors = [a.patches[0].__dict__.get("_original_facecolor") for a in ax]
    expected_colors = [
        np.array([1.0, 0.0, 0.0, 1.0]),
        np.array([0.0, 0.0, 1.0, 1.0]),
    ]
    for i in range(2):
        assert np.array_equal(colors[i], expected_colors[i])


def test_hist_number_of_columns(image_array_2bands):
    """Test that the col argument changes the number of columns."""
    number_of_columns = [1, 2]
    for n in number_of_columns:
        f, ax = ep.hist(image_array_2bands, cols=n)
        assert [a.numCols for a in ax] == [n] * 2
>>>>>>> fc03e8f4
<|MERGE_RESOLUTION|>--- conflicted
+++ resolved
@@ -2,10 +2,6 @@
 
 import numpy as np
 import pytest
-<<<<<<< HEAD
-import earthpy.plot as ep
-=======
->>>>>>> fc03e8f4
 import matplotlib.pyplot as plt
 import earthpy.plot as ep
 
@@ -51,11 +47,8 @@
 def test_num_axes(image_array_2bands):
     """Test the number of axes.
 
-<<<<<<< HEAD
-=======
     If provided with a 2 band array, plot_bands should return 3 axes.
     """
->>>>>>> fc03e8f4
     f, ax = ep.plot_bands(image_array_2bands)
     assert len(f.axes) == 3
     plt.close(f)
@@ -73,12 +66,7 @@
 
 
 def test_custom_plot_title(image_array_2bands):
-<<<<<<< HEAD
-    """Test that the custom title is applied for a 2 band array plot"""
-
-=======
     """Test that the custom title is applied for a 2 band array plot."""
->>>>>>> fc03e8f4
     f, ax = ep.plot_bands(image_array_2bands, title=["Red Band", "Green Band"])
     ax = f.axes
     num_plts = image_array_2bands.shape[0]
@@ -90,12 +78,9 @@
 def test_single_band_3dims(one_band_3dims):
     """Test single band plot with three dimensions.
 
-<<<<<<< HEAD
-=======
     If you provide a single band array with 3 dimensions (shape[0]==1
     test that it still plots and only returns a single axis.
     """
->>>>>>> fc03e8f4
     f, ax = ep.plot_bands(one_band_3dims)
     arr = f.axes[0].get_images()[0].get_array()
     assert arr.ndim == 2
@@ -126,10 +111,6 @@
     f, ax = plt.subplots(figsize=(5, 5))
     im = ax.imshow(basic_image, cmap="RdYlGn")
     cb = ep.colorbar(im)
-<<<<<<< HEAD
-
-=======
->>>>>>> fc03e8f4
     assert cb.ax.get_position().height == im.axes.get_position().height
     plt.close(f)
 
@@ -137,9 +118,6 @@
 def test_colorbar_raises_value_error():
     """Test that a non matbplotlib axis object raises an value error."""
     with pytest.raises(AttributeError, match="requires a matplotlib"):
-<<<<<<< HEAD
-        ep.colorbar(list())
-=======
         ep.colorbar(list())
 
 
@@ -214,5 +192,4 @@
     number_of_columns = [1, 2]
     for n in number_of_columns:
         f, ax = ep.hist(image_array_2bands, cols=n)
-        assert [a.numCols for a in ax] == [n] * 2
->>>>>>> fc03e8f4
+        assert [a.numCols for a in ax] == [n] * 2