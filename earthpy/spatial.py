--- conflicted
+++ resolved
@@ -9,10 +9,6 @@
 import contextlib
 import warnings
 import numpy as np
-<<<<<<< HEAD
-import matplotlib.pyplot as plt
-=======
->>>>>>> fc03e8f4
 from shapely.geometry import mapping, box
 import geopandas as gpd
 import rasterio as rio
@@ -462,20 +458,14 @@
         altituderad
     ) * np.cos(slope) * np.cos((azimuthrad - np.pi / 2.0) - aspect)
 
-<<<<<<< HEAD
-    return 255 * (shaded + 1) / 2
-=======
     return 255 * (shaded + 1) / 2
 
 
 # @deprecate
 def stack_raster_tifs(band_paths, out_path, arr_out=True):
-    """This function has been deprecated from earthpy. Please use
-    the stack() function instead.
-
-    """
-
-    # Throw warning and exit
+    """This function has been deprecated from earthpy.
+    
+    Please use the stack() function instead.
+    """
     raise Warning("stack_raster_tifs is deprecated. Use stack(). Exiting...")
-    sys.exit()
->>>>>>> fc03e8f4
+    sys.exit()