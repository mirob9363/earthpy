from os import path
from setuptools import setup


DISTNAME = "earthpy"
DESCRIPTION = "A set of helper functions to make working with spatial data in open source tools easier. This package is maintained by Earth Lab and was originally designed to support the earth analytics education program."
MAINTAINER = "Leah Wasser"
MAINTAINER_EMAIL = "leah.wasser@colorado.edu"


# read the contents of your README file
this_directory = path.abspath(path.dirname(__file__))
with open(path.join(this_directory, "README.md"), encoding="utf-8") as f:
    LONG_DESCRIPTION = f.read()


if __name__ == "__main__":
    setup(
        name=DISTNAME,
        maintainer=MAINTAINER,
        maintainer_email=MAINTAINER_EMAIL,
        description=DESCRIPTION,
        long_description=LONG_DESCRIPTION,
        long_description_content_type="text/markdown",
        version="0.6.3",
        packages=["earthpy"],
        install_requires=[
            "download",
            "geopandas",
            "matplotlib>=2.0.0",
            "numpy>=1.14.0",
            "rasterio",
<<<<<<< HEAD
=======
            "Rtree>=0.8",
>>>>>>> d45ffe97
            "scikit-image",
        ],
        zip_safe=False,  # the package can run out of an .egg file
        classifiers=[
            "Intended Audience :: Developers",
            "License :: OSI Approved :: BSD License",
            "Programming Language :: Python",
            "Topic :: Software Development",
            "Operating System :: Microsoft :: Windows",
            "Operating System :: POSIX",
            "Operating System :: Unix",
            "Operating System :: MacOS",
        ],
        package_data={
            DISTNAME: [
                "example-data/*.json",
                "example-data/*.tif",
                "example-data/*.geojson",
                "example-data/*.shp",
                "example-data/*.shx",
                "example-data/*.prj",
                "example-data/*.dbf",
            ]
        },
    )<|MERGE_RESOLUTION|>--- conflicted
+++ resolved
@@ -30,10 +30,7 @@
             "matplotlib>=2.0.0",
             "numpy>=1.14.0",
             "rasterio",
-<<<<<<< HEAD
-=======
             "Rtree>=0.8",
->>>>>>> d45ffe97
             "scikit-image",
         ],
         zip_safe=False,  # the package can run out of an .egg file
