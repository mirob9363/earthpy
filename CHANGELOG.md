--- conflicted
+++ resolved
@@ -6,14 +6,10 @@
 and this project adheres to [Semantic Versioning](https://semver.org/spec/v2.0.0.html).
 
 ## [Unreleased]
-<<<<<<< HEAD
 * Add sphinx gallery for vignettes and update get started page (@lwasser #279, #203)
 * Add two example vignettes for using EarthPy with raster data (@lwasser)
-
-=======
-Fix bug in `bytescale()` - ensure math to calc range is floating point vals (@lwasser #282)
-Fix tests for `bytescale()` to ensure the bug raised in #282 is fixed / tested; also added comment to plot_rgb docs to ensure users consider nodata values before plotting (@lwasser #282)
->>>>>>> 5a690daa
+* Fix bug in `bytescale()` - ensure math to calc range is floating point vals (@lwasser #282)
+* Fix tests for `bytescale()` to ensure the bug raised in #282 is fixed / tested; also added comment to plot_rgb docs to ensure users consider nodata values before plotting (@lwasser #282)
 
 ## [0.6.5] - 2019-03-37
 * Add continuous integration testing on osx via Travis CI (@mbjoseph #228)
